// SPDX-License-Identifier: MIT
pragma solidity ^0.8.20;

import {UUPSUpgradeable} from "@openzeppelin/contracts-upgradeable/proxy/utils/UUPSUpgradeable.sol";
import {OwnableUpgradeable} from "@openzeppelin/contracts-upgradeable/access/OwnableUpgradeable.sol";

import {IMOR} from "./interfaces/IMOR.sol";
import {IL2MessageReceiver} from "./interfaces/IL2MessageReceiver.sol";

contract L2MessageReceiver is IL2MessageReceiver, OwnableUpgradeable, UUPSUpgradeable {
    address public rewardToken;

    Config public config;

    mapping(uint16 => mapping(bytes => mapping(uint64 => bytes32))) public failedMessages;

    constructor() {
        _disableInitializers();
    }

    function L2MessageReceiver__init() external initializer {
        __Ownable_init();
        __UUPSUpgradeable_init();
    }

    function setParams(address rewardToken_, Config calldata config_) external onlyOwner {
        rewardToken = rewardToken_;
        config = config_;
    }

    function lzReceive(
        uint16 senderChainId_,
        bytes memory senderAndReceiverAddresses_,
        uint64 nonce_,
        bytes memory payload_
    ) external {
        require(_msgSender() == config.gateway, "L2MR: invalid gateway");

        _blockingLzReceive(senderChainId_, senderAndReceiverAddresses_, nonce_, payload_);
    }

    function nonblockingLzReceive(
        uint16 senderChainId_,
        bytes memory senderAndReceiverAddresses_,
        bytes memory payload_
    ) public {
        require(_msgSender() == address(this), "L2MR: invalid caller");

        _nonblockingLzReceive(senderChainId_, senderAndReceiverAddresses_, payload_);
    }

    function retryMessage(
        uint16 senderChainId_,
        bytes memory senderAndReceiverAddresses_,
        uint64 nonce_,
        bytes memory payload_
    ) external {
        bytes32 payloadHash_ = failedMessages[senderChainId_][senderAndReceiverAddresses_][nonce_];
        require(payloadHash_ != bytes32(0), "L2MR: no stored message");
        require(keccak256(payload_) == payloadHash_, "L2MR: invalid payload");

        _nonblockingLzReceive(senderChainId_, senderAndReceiverAddresses_, payload_);

        delete failedMessages[senderChainId_][senderAndReceiverAddresses_][nonce_];

        emit RetryMessageSuccess(senderChainId_, senderAndReceiverAddresses_, nonce_, payload_);
    }

    function _blockingLzReceive(
        uint16 senderChainId_,
        bytes memory senderAndReceiverAddresses_,
        uint64 nonce_,
        bytes memory payload_
    ) private {
        try
            IL2MessageReceiver(address(this)).nonblockingLzReceive(
                senderChainId_,
                senderAndReceiverAddresses_,
                payload_
            )
        {
            emit MessageSuccess(senderChainId_, senderAndReceiverAddresses_, nonce_, payload_);
        } catch (bytes memory reason_) {
            failedMessages[senderChainId_][senderAndReceiverAddresses_][nonce_] = keccak256(payload_);

            emit MessageFailed(senderChainId_, senderAndReceiverAddresses_, nonce_, payload_, reason_);
        }
    }

    function _nonblockingLzReceive(
        uint16 senderChainId_,
        bytes memory senderAndReceiverAddresses_,
        bytes memory payload_
    ) private {
        require(senderChainId_ == config.senderChainId, "L2MR: invalid sender chain ID");

        address sender_;
        assembly {
            sender_ := mload(add(senderAndReceiverAddresses_, 20))
        }
        require(sender_ == config.sender, "L2MR: invalid sender address");

        (address user_, uint256 amount_) = abi.decode(payload_, (address, uint256));

<<<<<<< HEAD
        _mintRewardTokens(user_, amount_);
=======
        IMOR(rewardToken).mint(user_, amount_);

        isNonceUsed[senderChainId_][nonce_] = true;
>>>>>>> 7564d56b
    }

    function _authorizeUpgrade(address) internal view override onlyOwner {}
}<|MERGE_RESOLUTION|>--- conflicted
+++ resolved
@@ -102,13 +102,7 @@
 
         (address user_, uint256 amount_) = abi.decode(payload_, (address, uint256));
 
-<<<<<<< HEAD
-        _mintRewardTokens(user_, amount_);
-=======
         IMOR(rewardToken).mint(user_, amount_);
-
-        isNonceUsed[senderChainId_][nonce_] = true;
->>>>>>> 7564d56b
     }
 
     function _authorizeUpgrade(address) internal view override onlyOwner {}
