--- conflicted
+++ resolved
@@ -2554,250 +2554,47 @@
       await depositPool.setRewardPoolProtocolDetails(rewardPoolId, oneDay - 1, 1, 2, wei(0.1));
     });
 
-    // it('should correctly withdraw, few users, withdraw all', async () => {
-    //   let userData;
-
-    //   await setNextTime(oneHour * 2);
-    //   await depositPool.connect(SECOND).stake(rewardPoolId, wei(1), 0, ZERO_ADDR);
-
-    //   // Add rewards
-    //   await distributorMock.setDistributedRewardsAnswer(wei(100));
-
-    //   await setNextTime(oneDay + oneDay);
-    //   await depositPool.connect(OWNER).stake(rewardPoolId, wei(3), 0, ZERO_ADDR);
-
-    //   // Add rewards
-    //   await distributorMock.setDistributedRewardsAnswer(wei(100 + 98));
-
-    //   // Withdraw after 2 days
-    //   await setNextTime(oneDay + oneDay * 2);
-    //   await depositPool.connect(OWNER).withdraw(rewardPoolId, wei(999));
-    //   await depositPool.claim(rewardPoolId, OWNER, { value: wei(0.5) });
-
-    //   expect(await depositToken.balanceOf(OWNER.address)).to.eq(wei(1000));
-    //   expect(await rewardToken.balanceOf(OWNER.address)).to.closeTo(wei(73.5), wei(0.001));
-    //   userData = await depositPool.usersData(OWNER.address, rewardPoolId);
-    //   expect(userData.deposited).to.eq(wei(0));
-    //   expect(userData.pendingRewards).to.eq(0);
-    //   expect(await depositPool.totalDepositedInPublicPools()).to.eq(wei(1));
-
-    //   // Add rewards
-    //   await distributorMock.setDistributedRewardsAnswer(wei(100 + 98 + 96));
-
-    //   // Claim after 3 days
-    //   await setNextTime(oneDay + oneDay * 3);
-    //   await depositPool.connect(SECOND).claim(rewardPoolId, SECOND, { value: wei(0.5) });
-
-    //   expect(await rewardToken.balanceOf(OWNER.address)).to.closeTo(wei(73.5), wei(0.000001));
-    //   userData = await depositPool.usersData(OWNER.address, rewardPoolId);
-    //   expect(userData.deposited).to.eq(wei(0));
-    //   expect(userData.pendingRewards).to.eq(0);
-
-    //   expect(await rewardToken.balanceOf(SECOND.address)).to.closeTo(wei(100 + 24.5 + 96), wei(0.000001));
-    //   userData = await depositPool.usersData(SECOND.address, rewardPoolId);
-    //   expect(userData.deposited).to.eq(wei(1));
-    //   expect(userData.pendingRewards).to.eq(0);
-
-    //   // Add rewards
-    //   await distributorMock.setDistributedRewardsAnswer(wei(100 + 98 + 96 + 94));
-
-    //   // Withdraw after 4 days
-    //   await setNextTime(oneDay + oneDay * 4);
-    //   await depositPool.connect(SECOND).withdraw(rewardPoolId, wei(999));
-    //   await depositPool.connect(SECOND).claim(rewardPoolId, SECOND, { value: wei(0.5) });
-
-    //   expect(await depositToken.balanceOf(SECOND.address)).to.eq(wei(1000));
-    //   expect(await rewardToken.balanceOf(SECOND.address)).to.closeTo(wei(100 + 24.5 + 96 + 94), wei(0.000001));
-    //   userData = await depositPool.usersData(SECOND.address, rewardPoolId);
-    //   expect(userData.deposited).to.eq(wei(0));
-    //   expect(userData.pendingRewards).to.eq(0);
-    //   expect(await depositPool.totalDepositedInPublicPools()).to.eq(wei(0));
-
-    //   await setNextTime(oneDay + oneDay * 4 + 100);
-    //   await expect(depositPool.claim(rewardPoolId, OWNER)).to.be.revertedWith('DS: nothing to claim');
-    //   await expect(depositPool.connect(SECOND).claim(rewardPoolId, SECOND)).to.be.revertedWith('DS: nothing to claim');
-    // });
-    // it('should correctly withdraw, few users, withdraw part', async () => {
-    //   let userData;
-
-    //   await setNextTime(oneHour * 2);
-    //   await depositPool.connect(SECOND).stake(rewardPoolId, wei(4), 0, ZERO_ADDR);
-
-    //   // Add rewards
-    //   await distributorMock.setDistributedRewardsAnswer(wei(100));
-
-    //   await setNextTime(oneDay + oneDay);
-    //   await depositPool.connect(OWNER).stake(rewardPoolId, wei(6), 0, ZERO_ADDR);
-
-    //   // Add rewards
-    //   await distributorMock.setDistributedRewardsAnswer(wei(100 + 98));
-
-    //   // Withdraw after 2 days
-    //   await setNextTime(oneDay + oneDay * 2);
-    //   await depositPool.connect(OWNER).withdraw(rewardPoolId, wei(2));
-    //   await depositPool.claim(rewardPoolId, OWNER, { value: wei(0.5) });
-
-    //   expect(await depositToken.balanceOf(OWNER.address)).to.eq(wei(1000 - 6 + 2));
-    //   expect(await rewardToken.balanceOf(OWNER.address)).to.closeTo(wei(58.8), wei(0.001));
-    //   userData = await depositPool.usersData(OWNER.address, rewardPoolId);
-    //   expect(userData.deposited).to.eq(wei(4));
-    //   expect(userData.pendingRewards).to.eq(0);
-
-    //   // Add rewards
-    //   await distributorMock.setDistributedRewardsAnswer(wei(100 + 98 + 96));
-
-    //   // Claim after 3 days
-    //   await setNextTime(oneDay + oneDay * 3);
-    //   await depositPool.connect(SECOND).claim(rewardPoolId, SECOND, { value: wei(0.5) });
-    //   await depositPool.claim(rewardPoolId, OWNER, { value: wei(0.5) });
-
-    //   expect(await rewardToken.balanceOf(OWNER.address)).to.closeTo(wei(58.8 + 48), wei(0.001));
-    //   userData = await depositPool.usersData(OWNER.address, rewardPoolId);
-    //   expect(userData.deposited).to.eq(wei(4));
-    //   expect(userData.pendingRewards).to.eq(0);
-
-    //   expect(await rewardToken.balanceOf(SECOND.address)).to.closeTo(wei(100 + 39.2 + 48), wei(0.000001));
-    //   userData = await depositPool.usersData(SECOND.address, rewardPoolId);
-    //   expect(userData.deposited).to.eq(wei(4));
-    //   expect(userData.pendingRewards).to.eq(0);
-
-    //   // Add rewards
-    //   await distributorMock.setDistributedRewardsAnswer(wei(100 + 98 + 96 + 94));
-
-    //   // Withdraw after 4 days
-    //   await setNextTime(oneDay + oneDay * 4);
-    //   await depositPool.connect(SECOND).withdraw(rewardPoolId, wei(2));
-    //   await depositPool.connect(SECOND).claim(rewardPoolId, SECOND, { value: wei(0.5) });
-
-    //   expect(await depositToken.balanceOf(SECOND.address)).to.eq(wei(1000 - 4 + 2));
-    //   expect(await rewardToken.balanceOf(SECOND.address)).to.closeTo(wei(100 + 39.2 + 48 + 47), wei(0.001));
-    //   userData = await depositPool.usersData(SECOND.address, rewardPoolId);
-    //   expect(userData.deposited).to.eq(wei(2));
-    //   expect(userData.pendingRewards).to.eq(0);
-
-    //   // Add rewards
-    //   await distributorMock.setDistributedRewardsAnswer(wei(100 + 98 + 96 + 94 + 92));
-
-    //   // Claim after 5 days
-    //   await setNextTime(oneDay + oneDay * 5);
-    //   await depositPool.connect(SECOND).claim(rewardPoolId, SECOND, { value: wei(0.5) });
-    //   await depositPool.claim(rewardPoolId, OWNER, { value: wei(0.5) });
-
-    //   expect(await rewardToken.balanceOf(OWNER.address)).to.closeTo(wei(58.8 + 48 + 47 + 61.33333), wei(0.001));
-    //   userData = await depositPool.usersData(OWNER.address, rewardPoolId);
-    //   expect(userData.deposited).to.eq(wei(4));
-    //   expect(userData.pendingRewards).to.eq(0);
-
-    //   expect(await rewardToken.balanceOf(SECOND.address)).to.closeTo(wei(100 + 39.2 + 48 + 47 + 30.66666), wei(0.001));
-    //   userData = await depositPool.usersData(SECOND.address, rewardPoolId);
-    //   expect(userData.deposited).to.eq(wei(2));
-    //   expect(userData.pendingRewards).to.eq(0);
-    // });
-    // it('should correctly withdraw, when not enough tokens', async () => {
-    //   await depositPool.stake(rewardPoolId, wei(0.1), 0, ZERO_ADDR);
-    //   await depositPool.connect(SECOND).stake(rewardPoolId, wei(0.1), 0, ZERO_ADDR);
-    //   expect(await depositToken.balanceOf(distributorMock)).to.eq(wei(0.2));
-
-    //   await setNextTime(oneDay + oneDay);
-    //   await depositToken.setTotalPooledEther(((await depositToken.totalPooledEther()) * 8n) / 10n);
-    //   expect(await depositToken.balanceOf(distributorMock)).to.eq(wei(0.16));
-
-    //   let tx = await depositPool.withdraw(rewardPoolId, wei(999));
-    //   await expect(tx).to.changeTokenBalance(depositToken, OWNER.address, wei(0.1));
-    //   let userData = await depositPool.usersData(OWNER.address, rewardPoolId);
-    //   expect(userData.deposited).to.eq(wei(0));
-    //   expect(await depositToken.balanceOf(distributorMock)).to.eq(wei(0.06));
-
-    //   tx = await depositPool.connect(SECOND).withdraw(rewardPoolId, wei(999));
-    //   await expect(tx).to.changeTokenBalance(depositToken, SECOND.address, wei(0.06));
-    //   userData = await depositPool.usersData(SECOND.address, rewardPoolId);
-    //   expect(userData.deposited).to.eq(wei(0.04));
-    //   expect(await depositToken.balanceOf(distributorMock)).to.eq(wei(0));
-    // });
-    // it('should correctly modify referral rewards after withdraw', async () => {
-    //   const referrerTiers = getDefaultReferrerTiers();
-    //   await depositPool.editReferrerTiers(rewardPoolId, referrerTiers);
-
-    //   await depositPool.stake(rewardPoolId, wei(10), 0, REFERRER_1);
-
-    //   // Add rewards
-    //   await distributorMock.setDistributedRewardsAnswer(wei(100));
-
-    //   await setNextTime(oneDay + oneDay);
-    //   await depositPool.withdraw(rewardPoolId, wei(5));
-    //   const userData = await depositPool.usersData(OWNER.address, rewardPoolId);
-    //   expect(userData.deposited).to.eq(wei(5));
-    //   expect(userData.pendingRewards).to.closeTo(wei(99), wei(0.1));
-    //   const referralData = await depositPool.referrersData(REFERRER_1, rewardPoolId);
-    //   expect(referralData.amountStaked).to.eq(wei(5));
-    //   expect(referralData.virtualAmountStaked).to.eq(wei(5 * 0.01));
-    //   expect(referralData.pendingRewards).to.closeTo(wei(1), wei(0.1));
-    //   expect(referralData.rate).to.eq(userData.rate);
-    // });
-    it('should correctly withdraw, few users, withdraw all, Aave pool', async () => {
-      const usdc = await deployERC20Token();
-      const aUsdc = await deployERC20Token();
-
-      const depositPoolUsdc = await deployDepositPool(usdc, distributorMock);
-
-      await usdc.mint(OWNER.address, wei(1000));
-      await usdc.mint(SECOND.address, wei(1000));
-      await usdc.connect(OWNER).approve(depositPoolUsdc, wei(1000));
-      await usdc.connect(SECOND).approve(depositPoolUsdc, wei(1000));
-
-      const aavePoolDataProviderMock = await deployAavePoolDataProviderMock();
-      await aavePoolDataProviderMock.setATokenAddress(usdc, aUsdc);
-      const aavePoolMock = await deployAavePoolMock(aavePoolDataProviderMock);
-
-      await distributorMock.setAavePoolMock(aavePoolMock);
-      await distributorMock.addDepositPool(depositPoolUsdc, usdc, Strategy.AAVE);
-
-      await depositPoolUsdc.migrate(0);
-
+    it('should correctly withdraw, few users, withdraw all', async () => {
       let userData;
 
       await setNextTime(oneHour * 2);
-      await depositPoolUsdc.connect(SECOND).stake(rewardPoolId, wei(1), 0, ZERO_ADDR);
-      expect(await usdc.balanceOf(distributorMock)).to.eq(wei(0));
-      expect(await aUsdc.balanceOf(distributorMock)).to.greaterThan(wei(0));
+      await depositPool.connect(SECOND).stake(rewardPoolId, wei(1), 0, ZERO_ADDR);
 
       // Add rewards
       await distributorMock.setDistributedRewardsAnswer(wei(100));
 
       await setNextTime(oneDay + oneDay);
-      await depositPoolUsdc.connect(OWNER).stake(rewardPoolId, wei(3), 0, ZERO_ADDR);
-      expect(await usdc.balanceOf(distributorMock)).to.eq(wei(0));
-      expect(await aUsdc.balanceOf(distributorMock)).to.greaterThan(wei(0));
+      await depositPool.connect(OWNER).stake(rewardPoolId, wei(3), 0, ZERO_ADDR);
 
       // Add rewards
       await distributorMock.setDistributedRewardsAnswer(wei(100 + 98));
 
       // Withdraw after 2 days
       await setNextTime(oneDay + oneDay * 2);
-      await depositPoolUsdc.connect(OWNER).withdraw(rewardPoolId, wei(999));
-      await depositPoolUsdc.claim(rewardPoolId, OWNER, { value: wei(0.5) });
+      await depositPool.connect(OWNER).withdraw(rewardPoolId, wei(999));
+      await depositPool.claim(rewardPoolId, OWNER, { value: wei(0.5) });
 
       expect(await depositToken.balanceOf(OWNER.address)).to.eq(wei(1000));
       expect(await rewardToken.balanceOf(OWNER.address)).to.closeTo(wei(73.5), wei(0.001));
-      userData = await depositPoolUsdc.usersData(OWNER.address, rewardPoolId);
+      userData = await depositPool.usersData(OWNER.address, rewardPoolId);
       expect(userData.deposited).to.eq(wei(0));
       expect(userData.pendingRewards).to.eq(0);
-      expect(await depositPoolUsdc.totalDepositedInPublicPools()).to.eq(wei(1));
+      expect(await depositPool.totalDepositedInPublicPools()).to.eq(wei(1));
 
       // Add rewards
       await distributorMock.setDistributedRewardsAnswer(wei(100 + 98 + 96));
 
       // Claim after 3 days
       await setNextTime(oneDay + oneDay * 3);
-      await depositPoolUsdc.connect(SECOND).claim(rewardPoolId, SECOND, { value: wei(0.5) });
+      await depositPool.connect(SECOND).claim(rewardPoolId, SECOND, { value: wei(0.5) });
 
       expect(await rewardToken.balanceOf(OWNER.address)).to.closeTo(wei(73.5), wei(0.000001));
-      userData = await depositPoolUsdc.usersData(OWNER.address, rewardPoolId);
+      userData = await depositPool.usersData(OWNER.address, rewardPoolId);
       expect(userData.deposited).to.eq(wei(0));
       expect(userData.pendingRewards).to.eq(0);
 
       expect(await rewardToken.balanceOf(SECOND.address)).to.closeTo(wei(100 + 24.5 + 96), wei(0.000001));
-      userData = await depositPoolUsdc.usersData(SECOND.address, rewardPoolId);
+      userData = await depositPool.usersData(SECOND.address, rewardPoolId);
       expect(userData.deposited).to.eq(wei(1));
       expect(userData.pendingRewards).to.eq(0);
 
@@ -2806,27 +2603,17 @@
 
       // Withdraw after 4 days
       await setNextTime(oneDay + oneDay * 4);
-      await depositPoolUsdc.connect(SECOND).withdraw(rewardPoolId, wei(999));
-      await depositPoolUsdc.connect(SECOND).claim(rewardPoolId, SECOND, { value: wei(0.5) });
+      await depositPool.connect(SECOND).withdraw(rewardPoolId, wei(999));
+      await depositPool.connect(SECOND).claim(rewardPoolId, SECOND, { value: wei(0.5) });
 
       expect(await depositToken.balanceOf(SECOND.address)).to.eq(wei(1000));
       expect(await rewardToken.balanceOf(SECOND.address)).to.closeTo(wei(100 + 24.5 + 96 + 94), wei(0.000001));
-      userData = await depositPoolUsdc.usersData(SECOND.address, rewardPoolId);
+      userData = await depositPool.usersData(SECOND.address, rewardPoolId);
       expect(userData.deposited).to.eq(wei(0));
       expect(userData.pendingRewards).to.eq(0);
-      expect(await depositPoolUsdc.totalDepositedInPublicPools()).to.eq(wei(0));
+      expect(await depositPool.totalDepositedInPublicPools()).to.eq(wei(0));
 
       await setNextTime(oneDay + oneDay * 4 + 100);
-<<<<<<< HEAD
-      await expect(depositPoolUsdc.claim(rewardPoolId, OWNER)).to.be.revertedWith('DS: nothing to claim');
-      await expect(depositPoolUsdc.connect(SECOND).claim(rewardPoolId, SECOND)).to.be.revertedWith(
-        'DS: nothing to claim',
-      );
-    });
-    // it('should revert if trying to withdraw zero', async () => {
-    //   await setNextTime(oneDay);
-    //   await depositPool.stake(rewardPoolId, wei(10), 0, ZERO_ADDR);
-=======
       await expect(depositPool.claim(rewardPoolId, OWNER)).to.be.revertedWith('DS: nothing to claim');
       await expect(depositPool.connect(SECOND).claim(rewardPoolId, SECOND)).to.be.revertedWith('DS: nothing to claim');
     });
@@ -2909,31 +2696,12 @@
     it('should correctly modify referral rewards after withdraw', async () => {
       const referrerTiers = getDefaultReferrerTiers();
       await depositPool.editReferrerTiers(rewardPoolId, referrerTiers);
->>>>>>> 478ae179
-
-    //   await depositToken.setTotalPooledEther(wei(0.0001, 25));
-
-    //   await setNextTime(oneDay * 3);
-    //   await depositPool.withdraw(rewardPoolId, wei(10));
-
-<<<<<<< HEAD
-    //   await expect(depositPool.withdraw(rewardPoolId, 0)).to.be.revertedWith('DS: nothing to withdraw');
-    // });
-    // it("should revert if user didn't stake", async () => {
-    //   await expect(depositPool.withdraw(rewardPoolId, 1)).to.be.revertedWith("DS: user isn't staked");
-    // });
-    // it("should revert if `minimalStake` didn't pass", async () => {
-    //   await depositPool.stake(rewardPoolId, wei(1), 0, ZERO_ADDR);
-
-    //   await setNextTime(oneDay + oneDay * 2);
-
-    //   await expect(depositPool.withdraw(rewardPoolId, wei(0.99))).to.be.revertedWith('DS: invalid withdraw amount');
-    // });
-    // it("should revert if `withdrawLockPeriod` didn't pass", async () => {
-    //   await depositPool.stake(rewardPoolId, wei(1), 0, ZERO_ADDR);
-
-    //   await setNextTime(oneDay);
-=======
+
+      await depositPool.stake(rewardPoolId, wei(10), 0, REFERRER_1);
+
+      // Add rewards
+      await distributorMock.setDistributedRewardsAnswer(wei(100));
+
       await setNextTime(oneDay + oneDay);
       await depositPool.withdraw(rewardPoolId, wei(5));
       const userData = await depositPool.usersData(OWNER.address, rewardPoolId);
@@ -3033,6 +2801,94 @@
         'DS: nothing to claim',
       );
     });
+    it('should correctly withdraw, few users, withdraw all, Aave pool', async () => {
+      const usdc = await deployERC20Token();
+      const aUsdc = await deployERC20Token();
+
+      const depositPoolUsdc = await deployDepositPool(usdc, distributorMock);
+
+      await usdc.mint(OWNER.address, wei(1000));
+      await usdc.mint(SECOND.address, wei(1000));
+      await usdc.connect(OWNER).approve(depositPoolUsdc, wei(1000));
+      await usdc.connect(SECOND).approve(depositPoolUsdc, wei(1000));
+
+      const aavePoolDataProviderMock = await deployAavePoolDataProviderMock();
+      await aavePoolDataProviderMock.setATokenAddress(usdc, aUsdc);
+      const aavePoolMock = await deployAavePoolMock(aavePoolDataProviderMock);
+
+      await distributorMock.setAavePoolMock(aavePoolMock);
+      await distributorMock.addDepositPool(depositPoolUsdc, usdc, Strategy.AAVE);
+
+      await depositPoolUsdc.migrate(0);
+
+      let userData;
+
+      await setNextTime(oneHour * 2);
+      await depositPoolUsdc.connect(SECOND).stake(rewardPoolId, wei(1), 0, ZERO_ADDR);
+      expect(await usdc.balanceOf(distributorMock)).to.eq(wei(0));
+      expect(await aUsdc.balanceOf(distributorMock)).to.greaterThan(wei(0));
+
+      // Add rewards
+      await distributorMock.setDistributedRewardsAnswer(wei(100));
+
+      await setNextTime(oneDay + oneDay);
+      await depositPoolUsdc.connect(OWNER).stake(rewardPoolId, wei(3), 0, ZERO_ADDR);
+      expect(await usdc.balanceOf(distributorMock)).to.eq(wei(0));
+      expect(await aUsdc.balanceOf(distributorMock)).to.greaterThan(wei(0));
+
+      // Add rewards
+      await distributorMock.setDistributedRewardsAnswer(wei(100 + 98));
+
+      // Withdraw after 2 days
+      await setNextTime(oneDay + oneDay * 2);
+      await depositPoolUsdc.connect(OWNER).withdraw(rewardPoolId, wei(999));
+      await depositPoolUsdc.claim(rewardPoolId, OWNER, { value: wei(0.5) });
+
+      expect(await depositToken.balanceOf(OWNER.address)).to.eq(wei(1000));
+      expect(await rewardToken.balanceOf(OWNER.address)).to.closeTo(wei(73.5), wei(0.001));
+      userData = await depositPoolUsdc.usersData(OWNER.address, rewardPoolId);
+      expect(userData.deposited).to.eq(wei(0));
+      expect(userData.pendingRewards).to.eq(0);
+      expect(await depositPoolUsdc.totalDepositedInPublicPools()).to.eq(wei(1));
+
+      // Add rewards
+      await distributorMock.setDistributedRewardsAnswer(wei(100 + 98 + 96));
+
+      // Claim after 3 days
+      await setNextTime(oneDay + oneDay * 3);
+      await depositPoolUsdc.connect(SECOND).claim(rewardPoolId, SECOND, { value: wei(0.5) });
+
+      expect(await rewardToken.balanceOf(OWNER.address)).to.closeTo(wei(73.5), wei(0.000001));
+      userData = await depositPoolUsdc.usersData(OWNER.address, rewardPoolId);
+      expect(userData.deposited).to.eq(wei(0));
+      expect(userData.pendingRewards).to.eq(0);
+
+      expect(await rewardToken.balanceOf(SECOND.address)).to.closeTo(wei(100 + 24.5 + 96), wei(0.000001));
+      userData = await depositPoolUsdc.usersData(SECOND.address, rewardPoolId);
+      expect(userData.deposited).to.eq(wei(1));
+      expect(userData.pendingRewards).to.eq(0);
+
+      // Add rewards
+      await distributorMock.setDistributedRewardsAnswer(wei(100 + 98 + 96 + 94));
+
+      // Withdraw after 4 days
+      await setNextTime(oneDay + oneDay * 4);
+      await depositPoolUsdc.connect(SECOND).withdraw(rewardPoolId, wei(999));
+      await depositPoolUsdc.connect(SECOND).claim(rewardPoolId, SECOND, { value: wei(0.5) });
+
+      expect(await depositToken.balanceOf(SECOND.address)).to.eq(wei(1000));
+      expect(await rewardToken.balanceOf(SECOND.address)).to.closeTo(wei(100 + 24.5 + 96 + 94), wei(0.000001));
+      userData = await depositPoolUsdc.usersData(SECOND.address, rewardPoolId);
+      expect(userData.deposited).to.eq(wei(0));
+      expect(userData.pendingRewards).to.eq(0);
+      expect(await depositPoolUsdc.totalDepositedInPublicPools()).to.eq(wei(0));
+
+      await setNextTime(oneDay + oneDay * 4 + 100);
+      await expect(depositPoolUsdc.claim(rewardPoolId, OWNER)).to.be.revertedWith('DS: nothing to claim');
+      await expect(depositPoolUsdc.connect(SECOND).claim(rewardPoolId, SECOND)).to.be.revertedWith(
+        'DS: nothing to claim',
+      );
+    });
     it('should revert if trying to withdraw zero', async () => {
       await setNextTime(oneDay);
       await depositPool.stake(rewardPoolId, wei(10), 0, ZERO_ADDR);
@@ -3045,17 +2901,25 @@
     });
     it("should revert if `minimalStake` didn't pass", async () => {
       await depositPool.stake(rewardPoolId, wei(1), 0, ZERO_ADDR);
->>>>>>> 478ae179
-
-    //   await expect(depositPool.withdraw(rewardPoolId, wei(0.1))).to.be.revertedWith('DS: pool withdraw is locked');
-    // });
-    // it("should revert if `withdrawLockPeriodAfterStake didn't pass", async () => {
-    //   await setNextTime(oneDay * 10);
-
-    //   await depositPool.stake(rewardPoolId, wei(1), 0, ZERO_ADDR);
-
-    //   await expect(depositPool.withdraw(rewardPoolId, wei(0.1))).to.be.revertedWith('DS: pool withdraw is locked');
-    // });
+
+      await setNextTime(oneDay + oneDay * 2);
+
+      await expect(depositPool.withdraw(rewardPoolId, wei(0.99))).to.be.revertedWith('DS: invalid withdraw amount');
+    });
+    it("should revert if `withdrawLockPeriod` didn't pass", async () => {
+      await depositPool.stake(rewardPoolId, wei(1), 0, ZERO_ADDR);
+
+      await setNextTime(oneDay);
+
+      await expect(depositPool.withdraw(rewardPoolId, wei(0.1))).to.be.revertedWith('DS: pool withdraw is locked');
+    });
+    it("should revert if `withdrawLockPeriodAfterStake didn't pass", async () => {
+      await setNextTime(oneDay * 10);
+
+      await depositPool.stake(rewardPoolId, wei(1), 0, ZERO_ADDR);
+
+      await expect(depositPool.withdraw(rewardPoolId, wei(0.1))).to.be.revertedWith('DS: pool withdraw is locked');
+    });
   });
 
   describe('#lockClaim', () => {
