--- conflicted
+++ resolved
@@ -55,11 +55,7 @@
 const formBuilderUsersQuery = (builderProjectId: string) => {
   return `
   {
-<<<<<<< HEAD
-    buildersUsers (where: {buildersProject: "${builderProjectId}"}) {
-=======
     buildersUsers (first: 1000, where: {buildersProject: "${builderProjectId}", staked_gt: 0}) {
->>>>>>> 54a36666
      address
     }
   }
